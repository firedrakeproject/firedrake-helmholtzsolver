from firedrake import *
from firedrake.petsc import PETSc
from lumpedmass import *
import xml.etree.cElementTree as ET
from firedrake.ffc_interface import compile_form
from pyop2.profiling import timed_function, timed_region
from mpi4py import MPI
from bandedmatrix import *

class Operator_H(object):
    '''Schur complement operator :math:`H`.

        The class provides methods for applying the linear operator which arises in the
        preconditioner for the Schur complement pressure system in a matrix-free way.

        Explicity the operator is given by

        .. math::
        
            H = M_p + \omega_c^2 D (\\tilde{M}_u)^{-1} D^T

        where :math:`D` represents the weak derivative.

        :arg W3: L2 function space for pressure fields
        :arg W2: HDiv function space for velocity fields
        :arg omega_c: Positive real constant arising from sound wave speed,
            :math:`\omega_c=\\frac{\Delta t}{2}c`
        :arg mutilde: Mass matrix :math:`\\tilde{M}_u`, see :class:`.Mutilde`
    '''
    def __init__(self,W3,W2,mutilde,omega_c):
        self._W3 = W3
        self._W2 = W2
        self._mutilde = mutilde
        self._omega_c = omega_c
        self._omega_c2 = Constant(self._omega_c**2)
        self._dx = self._W3.mesh()._dx
        self._phi_test = TestFunction(self._W3)
        self._u_test = TestFunction(self._W2)
        self._u_trial = TrialFunction(self._W2)
        self._phi_tmp = Function(self._W3)
        self._res_tmp = Function(self._W3)
        self._bcs = [DirichletBC(self._W2, 0.0, "bottom"),
                     DirichletBC(self._W2, 0.0, "top")]
        with self._phi_tmp.dat.vec as v:
            self._iset = PETSc.IS().createStride(self._W3.dof_dset.size,
                                                 first=v.owner_range[0],
                                                 step=1,
                                                 comm=v.comm)
            

    def _apply_bcs(self,u):
        '''Apply boundary conditions to velocity function.

            :arg u: Function in velocity space
        '''
        for bc in self._bcs:
            bc.apply(u)

    @timed_function("apply_H")
    def apply(self,phi):
        '''Apply operator to pressure field and return result.

        :arg phi: pressure field
        '''
        if (not hasattr(self),'_BT_phi'):
            type(self)._BT_phi = assemble(div(self._u_test)*phi*self._dx)
        else:
            type(self)._BT_phi = assemble(div(self._u_test)*phi*self._dx,
                                          tensor=type(self)._BT_phi)
        #self._apply_bcs(BT_phi)
        Mutildeinv_BT_phi = Function(self._W2)
        self._mutilde.divide(self._BT_phi.BT_phi,Mutildeinv_BT_phi)
        B_Mutildeinv_BT_phi = self._phi_test*div(Mutildeinv_BT_phi)*self._dx
        M_phi_phi = self._phi_test*phi*self._dx
        return assemble(M_phi_phi + self._omega_c2*B_Mutildeinv_BT_phi)

    def mult(self,mat,x,y):
        '''PETSc interface for operator application.

        PETSc interface wrapper for the :func:`apply` method.

        :arg x: PETSc vector representing the field to be multiplied.
        :arg y: PETSc vector representing the result.
        '''
        with self._phi_tmp.dat.vec as v:
            tmp = x.getSubVector(self._iset)
            x.copy(v)
            x.restoreSubVector(self._iset, tmp)
        self._res_tmp = self.apply(self._phi_tmp)
        with self._res_tmp.dat.vec_ro as v:
            y.array[:] = v.array[:]
    
    def add_to_xml(self,parent,function):
        '''Add to existing xml tree.

        :arg parent: Parent node to be added to
        :arg function: Function of object
        '''
        e = ET.SubElement(parent,function)
        e.set("type",type(self).__name__)
        v_str = str(self._W3.ufl_element().shortstr())
        e.set("pressure_space",v_str)
        v_str = str(self._W2.ufl_element().shortstr())
        e.set("velocity_space",v_str)


class Operator_Hhat(object):
    '''Schur complement operator :math:`\hat{H}`.

    The class provides methods for applying the linear operator which arises in the
    preconditioner for the Schur complement pressure system in a matrix-free way.
    In the operator couplings between the vertical and horizontal verlocity spaces are
    dropped and the velocity mass matrices are lumped to be able to compute the inverse
    mass matrices.
    The vertical-diagonal, which is required by the smoother, can be extracted.

    Explicity the operator is given by

    .. math::
        
        
        \hat{H} = M_\phi + \omega_c^2(D_h M_{u,h,inv} D_h^T+1/(1+\omega_N^2)D_v M_{u,v,inv} D_v^T)

    where :math:`D_h` and :math:`D_v` arise from the finite element
    representation of the divergence and gradient operator in the horizontal- and vertical
    direction. Both the horizontal and vertical mass matrices are obtained by
    diagonal lumping.
    
    :arg W3: Function space for pressure fields
    :arg W2_h: Function space for horizontal component of velocity fields
    :arg W2_v: Function space for vertical component of velocity fields
    :arg omega_c: Positive real constant, related to sound wave speed,
        :math:`\omega_c=\\frac{\Delta t}{2}c`
    :arg omega_N: Positive real constant, related to buoyancy frequency
        :math:`\omega_c=\\frac{\Delta t}{2}N`
    :arg preassemble_horizontal: Pre-assemble horizontal part of the operator
    '''
    def __init__(self,
                 W3,
                 W2_h,
                 W2_v,
                 omega_c,
                 omega_N,
                 preassemble_horizontal=True,
                 level=-1):
        self._W3 = W3
        self._W2_h = W2_h
        self._W2_v = W2_v
        self._omega_c = omega_c
        self._omega_N = omega_N
        self._omega = self._omega_c**2/(1.+self._omega_N**2)
        self._omega_c2 = Constant(omega_c**2)
        self._const2 = Constant(omega_c**2/(1.+self._omega_N**2))
        self._preassemble_horizontal = preassemble_horizontal
        ncells = MPI.COMM_WORLD.allreduce(self._W3.mesh().cell_set.size)
        w_h = TestFunction(self._W2_h)
        w_v = TestFunction(self._W2_v)
        self._psi = TestFunction(self._W3)
        self._phi_tmp = Function(self._W3)
        self._res_tmp = Function(self._W3)
        self._mesh = self._W3.mesh()
        self._dx = self._mesh._dx
        self._level=level
        # Forms for operator applications
        self._B_v_phi_form = div(w_v)*self._phi_tmp*self._dx
        self._B_h_phi = Function(self._W2_h)
        self._B_v_phi = Function(self._W2_v)
        self._BT_B_v_phi_form = self._psi*div(self._B_v_phi)*self._dx
        self._M_phi_form = self._psi*self._phi_tmp*self._dx
        self._M_phi = Function(self._W3)
        self._BT_B_h_phi = Function(self._W3)
        self._BT_B_v_phi = Function(self._W3)
        self._Mu_h = LumpedMass(dot(w_h,TrialFunction(self._W2_h))*self._dx,
                                label='h')
        if (self._preassemble_horizontal):
<<<<<<< HEAD
            
            if (not hasattr(type(self),'_op_B_h')):
                type(self)._op_B_h = {}
            if (not ncells in type(self)._op_B_h.keys()):
                type(self)._op_B_h[ncells] = assemble(div(TestFunction(self._W2_h))*TrialFunction(self._W3)*self._dx)
            else:
                type(self)._op_B_h[ncells] = assemble(div(TestFunction(self._W2_h))*TrialFunction(self._W3)*self._dx,tensor=type(self)._op_B_h[ncells])
            mat_B_h = type(self)._op_B_h[ncells].M.handle
=======
            with timed_region('assemble B_h'):
                mat_B_h = \
                    assemble(div(TestFunction(self._W2_h))*TrialFunction(self._W3)*self._dx).M.handle
>>>>>>> f1bb822b
            tmp_h = mat_B_h.duplicate(copy=True)
            with timed_region('diagonal_scale'):
                with self._Mu_h._data_inv.dat.vec_ro as inv_diag:
                    tmp_h.diagonalScale(L=inv_diag,R=None)
            with timed_region('transposeMatMult'):
                self._mat_Hhat_h = mat_B_h.transposeMatMult(tmp_h)
        else:
            self._B_h_phi_form = div(w_h)*self._phi_tmp*self._dx
            self._BT_B_h_phi_form = self._psi*div(self._B_h_phi)*self._dx

        # Lumped mass matrices.
        Mu_v = BandedMatrix(self._W2_v,self._W2_v,label='Mu_v_level_'+str(self._level))
        Mu_v.assemble_ufl_form(dot(w_v,TrialFunction(self._W2_v))*self._dx,
                               vertical_bcs=True)
        self._Mu_vinv = Mu_v.inv_diagonal()
        B_v = BandedMatrix(self._W2_v,self._W3,label='B_v_level_'+str(self._level))
        B_v.assemble_ufl_form(div(w_v)*TrialFunction(self._W3)*self._dx,
                              vertical_bcs=True)
        M_phi = BandedMatrix(self._W3,self._W3,label='M_phi_level_'+str(self._level))
        M_phi.assemble_ufl_form(TestFunction(self._W3)*TrialFunction(self._W3)*self._dx,
                                vertical_bcs=True)
        self._Hhat_v = M_phi.matadd(B_v.transpose_matmul(self._Mu_vinv.matmul(B_v)),
                                    omega=self._omega)
        self._bcs = [DirichletBC(self._W2_v, 0.0, "bottom"),
                     DirichletBC(self._W2_v, 0.0, "top")]
        with self._phi_tmp.dat.vec as v:
            self._iset = PETSc.IS().createStride(self._W3.dof_dset.size,
                                                 first=v.owner_range[0],
                                                 step=1,
                                                 comm=PETSc.COMM_SELF)
        with timed_region('vertical_diagonal'):
            self._vertical_diagonal = self.vertical_diagonal()

    def _apply_bcs(self,u):
        '''Apply boundary conditions to velocity function.

            :arg u: Function in velocity space
        '''
        for bc in self._bcs:
            bc.apply(u)

    def add_to_xml(self,parent,function):
        '''Add to existing xml tree.

        :arg parent: Parent node to be added to
        :arg function: Function of object
        '''
        e = ET.SubElement(parent,function)
        e.set("type",type(self).__name__)
        v_str = str(self._W3.ufl_element().shortstr())
        e.set("pressure_space",v_str)
        v_str = str(self._W2_h.ufl_element().shortstr())
        e.set("velocity_space_horizontal",v_str)
        v_str = str(self._W2_v.ufl_element().shortstr())
        e.set("velocity_space_vertical",v_str)

    def apply(self,phi):
        '''Apply operator.

        Apply the operator :math:`\hat{H}` to a field :math:`\phi` in a matrix free
        way by applying the individual components in turn and return the
        result :math:`\hat{H}\phi`.

        :arg phi: Pressure field :math:`\phi` to apply the operator to
        '''
        with timed_region('apply_Hhat_level_'+str(self._level)):
            self._phi_tmp.assign(phi)
            with timed_region('apply_Hhat_h_level_'+str(self._level)):
                if (self._preassemble_horizontal):
                    with self._BT_B_h_phi.dat.vec as v:
                        with phi.dat.vec_ro as x:
                            self._mat_Hhat_h.mult(x,v)
                else:
                    # Calculate action of B_h
                    assemble(self._B_h_phi_form, tensor=self._B_h_phi)
                    # divide by horizontal velocity mass matrix
                    self._Mu_h.divide(self._B_h_phi)
                    # Calculate action of B_h^T
                    assemble(self._BT_B_h_phi_form, tensor=self._BT_B_h_phi)
            with timed_region('apply_Hhat_z_level_'+str(self._level)):
                self._Hhat_v._label='apply_Hhat_z_level_'+str(self._level)
                self._Hhat_v.ax(self._phi_tmp)
        return assemble(self._phi_tmp + self._omega_c2*self._BT_B_h_phi)

    def apply_blockinverse(self,r):
        '''In-place multiply with inverse of block-diagonal

        Apply :math:`r\mapsto \hat{H}_z^{-1} r`
        
        :arg r: Vector to be multiplied
        '''
        with timed_region('apply_Hhat_z_inv_level_'+str(self._level)):
            self._vertical_diagonal._label='Hhat_z_level_'+str(self._level)
            self._vertical_diagonal._lu_solve(r)

    def vertical_diagonal(self):
        '''Construct the block-diagonal matrix :math:`\hat{H}_z` which only 
        contains vertical couplings.'''

        phi_test = TestFunction(self._W3)
        phi_trial = TrialFunction(self._W3)
        w_h_test = TestFunction(self._W2_h)
        w_h_trial = TrialFunction(self._W2_h)

        # Build LMA for B_h and for delta_h = diag_h(B_h*M_{u,h,inv}*B_h^T)
        ufl_form = phi_test*div(w_h_trial)*self._dx
        compiled_form = compile_form(ufl_form, 'ufl_form')[0]
        kernel = compiled_form[6]
        coords = compiled_form[3]
        coefficients = compiled_form[4]
        arguments = ufl_form.arguments()
        ndof_pressure = arguments[0].cell_node_map().arity
        ndof_velocity_h = arguments[1].cell_node_map().arity
        
        # Build LMA for B_h
        V_lma = FunctionSpace(self._mesh,'DG',0)
        lma_B_h = Function(V_lma, val=op2.Dat(V_lma.node_set**(ndof_pressure*ndof_velocity_h)))
        args = [lma_B_h.dat(op2.INC, lma_B_h.cell_node_map()[op2.i[0]]), 
                coords.dat(op2.READ, coords.cell_node_map(), flatten=True)]
        for c in coefficients:
            args.append(c.dat(op2.READ, c.cell_node_map(), flatten=True))
        op2.par_loop(kernel,lma_B_h.cell_set, *args)

        # Build LMA representation for delta_h = diag_h(B_h*M_{u,h,inv}*B_h^T)
        lma_delta_h = Function(V_lma, val=op2.Dat(V_lma.node_set**(ndof_pressure**2)))
        kernel_code = '''void build_delta_h(double **lma_B_h,
                                            double **Mu_hinv,
                                            double **lma_delta_h) {
          for (int i=0;i<%(ndof_pressure)d;++i) {
            for (int j=0;j<%(ndof_pressure)d;++j) {
              double tmp = 0.0;
              for (int k=0;k<%(ndof_velocity_h)d;++k) {
                 tmp += lma_B_h[0][%(ndof_velocity_h)d*i+k]
                      * Mu_hinv[k][0]
                      * lma_B_h[0][%(ndof_velocity_h)d*j+k];
              }
              lma_delta_h[0][%(ndof_pressure)d*i+j] = tmp;
            }
          }
        }'''
        kernel = op2.Kernel(kernel_code % {'ndof_pressure':ndof_pressure,
                                           'ndof_velocity_h':ndof_velocity_h},
                            'build_delta_h')
        op2.par_loop(kernel,self._mesh.cell_set,
                     lma_B_h.dat(op2.READ,lma_B_h.cell_node_map()),
                     self._Mu_h._data_inv.dat(op2.READ,self._Mu_h._data_inv.cell_node_map()),
                     lma_delta_h.dat(op2.WRITE,lma_delta_h.cell_node_map()))

        delta_h = BandedMatrix(self._W3,self._W3,label='delta_h_level_'+str(self._level))
        delta_h._assemble_lma(lma_delta_h)

        # Add everything up       
        delta_h.scale(self._omega_c**2)
        result = self._Hhat_v.matadd(delta_h)
        result._lu_decompose()
        return result

    def mult(self,mat,x,y):
        '''PETSc interface for operator application.

        PETSc interface wrapper for the :func:`apply` method.

        :arg x: PETSc vector representing the field to be multiplied.
        :arg y: PETSc vector representing the result.
        '''
        with self._phi_tmp.dat.vec as v:
            tmp = x.getSubVector(self._iset)
            x.copy(v)
            x.restoreSubVector(self._iset, tmp)
        self._res_tmp = self.apply(self._phi_tmp)
        with self._res_tmp.dat.vec_ro as v:
            y.array[:] = v.array[:]
    
    def residual(self,b,phi):
        '''Calculate the residual.

        Evaluate the residual :math:`r=b-H\phi` for a given RHS :math:`b` and
        return the result.

        :arg b: Right hand side pressure field
        :arg phi: Pressure field to apply the operator to.
        '''
        return assemble(b - self.apply(phi))<|MERGE_RESOLUTION|>--- conflicted
+++ resolved
@@ -173,20 +173,14 @@
         self._Mu_h = LumpedMass(dot(w_h,TrialFunction(self._W2_h))*self._dx,
                                 label='h')
         if (self._preassemble_horizontal):
-<<<<<<< HEAD
-            
-            if (not hasattr(type(self),'_op_B_h')):
-                type(self)._op_B_h = {}
-            if (not ncells in type(self)._op_B_h.keys()):
-                type(self)._op_B_h[ncells] = assemble(div(TestFunction(self._W2_h))*TrialFunction(self._W3)*self._dx)
-            else:
-                type(self)._op_B_h[ncells] = assemble(div(TestFunction(self._W2_h))*TrialFunction(self._W3)*self._dx,tensor=type(self)._op_B_h[ncells])
-            mat_B_h = type(self)._op_B_h[ncells].M.handle
-=======
-            with timed_region('assemble B_h'):
-                mat_B_h = \
-                    assemble(div(TestFunction(self._W2_h))*TrialFunction(self._W3)*self._dx).M.handle
->>>>>>> f1bb822b
+            with timed_region('assemble B_h'):      
+                if (not hasattr(type(self),'_op_B_h')):
+                    type(self)._op_B_h = {}
+                if (not ncells in type(self)._op_B_h.keys()):
+                    type(self)._op_B_h[ncells] = assemble(div(TestFunction(self._W2_h))*TrialFunction(self._W3)*self._dx)
+                else:
+                    type(self)._op_B_h[ncells] = assemble(div(TestFunction(self._W2_h))*TrialFunction(self._W3)*self._dx,tensor=type(self)._op_B_h[ncells])
+                mat_B_h = type(self)._op_B_h[ncells].M.handle
             tmp_h = mat_B_h.duplicate(copy=True)
             with timed_region('diagonal_scale'):
                 with self._Mu_h._data_inv.dat.vec_ro as inv_diag:
