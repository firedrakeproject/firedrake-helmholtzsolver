import sys
import os
import math
import xml.etree.cElementTree as ET
from firedrake import * 
op2.init(log_level="WARNING")
from ffc import log
log.set_level(log.ERROR)
import helmholtz
import pressuresolver
from pressuresolver import operators, smoothers, solvers, preconditioners, lumpedmass, hierarchy, mpi_utils
import profile_wrapper
from parameters import Parameters
from pressuresolver import ksp_monitor
from mpi4py import MPI
<<<<<<< HEAD
from pyop2 import profiling
=======
import sys
from pyop2.profiling import timed_region
>>>>>>> 851765b5

##########################################################
# M A I N
##########################################################
def main(parameter_filename=None):
    # Create parallel logger
    logger = mpi_utils.Logger()

    logger.write('+------------------------+')
    logger.write('! Mixed Helmholtz solver !')
    logger.write('+------------------------+')
    logger.write('')
    logger.write('Running on '+('%8d' % logger.size)+' MPI processes')
    logger.write('')

    # ------------------------------------------------------
    # --- User defined Parameters --------------------------
    # ------------------------------------------------------

    # Output parameters
    param_output = Parameters('Output',
        # Directory for output
        {'output_dir':'output',
        # Save fields to disk?
        'savetodisk':False})

    # Grid parameters
    param_grid = Parameters('Grid',
        # Number of refinement levels to construct coarsest multigrid level
        {'ref_count_coarse':3,
        # Number of multigrid levels
        'nlevel':4})

    # Mixed system parameters
    param_mixed = Parameters('Mixed system',
        # Solve using the PETSc split solver?
        {'use_petscsplitsolver':False,     
        # Use the matrix-free solver
        'use_matrixfreesolver':True,
        # KSP type for PETSc solver
        'ksp_type':'gmres',
        # Use higher order discretisation?
        'higher_order':False,
        # Lump mass matrix in Schur complement substitution
        'lump_mass':True,
        # Use diagonal only in Schur complement preconditioner
        'schur_diagonal_only':False,
        # Preconditioner to use: Multigrid or Jacobi (1-level method)
        'preconditioner':'Multigrid',
        # tolerance
        'tolerance':1.0E-5,
        # maximal number of iterations
        'maxiter':20,
        # verbosity level
        'verbose':2})

    # Pressure solve parameters
    param_pressure = Parameters('Pressure solve',
        # KSP type for PETSc solver
        {'ksp_type':'cg',
        # Lump mass in Helmholtz operator in pressure space
        'lump_mass':True,
        # tolerance
        'tolerance':1.E-5,
        # maximal number of iterations
        'maxiter':10,
        # verbosity level
        'verbose':1})
    
    # Multigrid parameters
    param_multigrid = Parameters('Multigrid',
        # Lump mass in multigrid
        {'lump_mass':True,
        # multigrid smoother relaxation factor
        'mu_relax':1.0,
        # presmoothing steps
        'n_presmooth':1,
        # postsmoothing steps
        'n_postsmooth':1,
        # number of coarse grid smoothing steps
        'n_coarsesmooth':1})

    if parameter_filename:
        for param in (param_output,
                      param_grid,
                      param_mixed,
                      param_pressure,
                      param_multigrid):
            if (logger.rank == 0):
                param.read_from_file(parameter_filename)
            param.broadcast(logger.comm)

    logger.write('*** Parameters ***')
    for param in (param_output,
                  param_grid,
                  param_mixed,
                  param_pressure,
                  param_multigrid):
        logger.write(str(param))
        
    # ------------------------------------------------------

    # Create output directory if it does not already exist
    if (logger.rank == 0):
        if (not os.path.exists(param_output['output_dir'])):
            os.mkdir(param_output['output_dir'])

    # Create coarsest mesh
    coarse_mesh = UnitIcosahedralSphereMesh(refinement_level= \
                                   param_grid['ref_count_coarse'])
    global_normal = Expression(("x[0]","x[1]","x[2]"))

    # Create mesh hierarchy
    mesh_hierarchy = MeshHierarchy(coarse_mesh,param_grid['nlevel'])
    for level_mesh in mesh_hierarchy:
        global_normal = Expression(("x[0]","x[1]","x[2]"))
        level_mesh.init_cell_orientations(global_normal)

    # Extract mesh on finest level
    fine_level = len(mesh_hierarchy)-1
    mesh = mesh_hierarchy[fine_level]
    ncells = MPI.COMM_WORLD.allreduce(mesh.cell_set.size)

    logger.write('Number of cells on finest grid = '+str(ncells))
    dx = 2./math.sqrt(3.)*math.sqrt(4.*math.pi/(ncells))
   
    # Calculate parameter omega for 2nd order term 
    omega = 8.*0.5*dx

    # Build function spaces and velocity mass matrix on finest level
    if (param_mixed['higher_order']):
        V_pressure = FunctionSpace(mesh,'DG',1)
        V_velocity = FunctionSpace(mesh,'BDFM',2)
        lumped_mass_fine = lumpedmass.LumpedMassBDFM1(V_velocity)
    else:
        V_pressure = FunctionSpace(mesh,'DG',0)
        V_velocity = FunctionSpace(mesh,'RT',1)
        lumped_mass_fine = lumpedmass.LumpedMassRT0(V_velocity)
    full_mass_fine = lumpedmass.FullMass(V_velocity)

    lumped_mass_fine.test_kinetic_energy()
    
    # Construct preconditioner
    if (param_mixed['preconditioner'] == 'Jacobi'):
        # Case 1: Jacobi
        if (param_pressure['lump_mass']):
            velocity_mass_matrix_operator = lumped_mass_fine
        else:
            velocity_mass_matrix_operator = full_mass_fine
        operator = operators.Operator(V_pressure,
                                      V_velocity,
                                      velocity_mass_matrix_operator,
                                      omega)
        if (param_mixed['higher_order']):
            preconditioner = smoothers.Jacobi_HigherOrder(operator,
                velocity_mass_matrix_operator)
        else:
            preconditioner = smoothers.Jacobi_LowestOrder(operator,
                velocity_mass_matrix_operator)
        # Case 2: Multigrid
    elif (param_mixed['preconditioner'] == 'Multigrid'):
        # Build hierarchies for h-multigrid 
        # (i) Function spaces
        V_pressure_hierarchy = FunctionSpaceHierarchy(mesh_hierarchy,'DG',0)
        V_velocity_hierarchy = FunctionSpaceHierarchy(mesh_hierarchy,'RT',1)
        # (ii) Lumped mass matrices
        if (param_multigrid['lump_mass']):
            mass_hierarchy = \
                hierarchy.HierarchyContainer(lumpedmass.LumpedMassRT0,
                                             zip(V_velocity_hierarchy))
            lumped_mass_hierarchy = mass_hierarchy
        else:                
            mass_hierarchy = \
                hierarchy.HierarchyContainer(lumpedmass.FullMass,
                                             zip(V_velocity_hierarchy))
            lumped_mass_hierarchy = \
                hierarchy.HierarchyContainer(lumpedmass.LumpedMassRT0,
                                             zip(V_velocity_hierarchy))
        # (iii) operators
        operator_hierarchy = hierarchy.HierarchyContainer(
            operators.Operator,
            zip(V_pressure_hierarchy,
                V_velocity_hierarchy,
                mass_hierarchy),
            omega)
        # (iv) pre- and post-smoothers
        presmoother_hierarchy = \
            hierarchy.HierarchyContainer(smoothers.Jacobi_LowestOrder,
               zip(operator_hierarchy,
                   lumped_mass_hierarchy),
                n_smooth=param_multigrid['n_presmooth'],
                mu_relax=param_multigrid['mu_relax'])
        postsmoother_hierarchy = \
            hierarchy.HierarchyContainer(smoothers.Jacobi_LowestOrder,
                zip(operator_hierarchy,
                    lumped_mass_hierarchy),
                n_smooth=param_multigrid['n_postsmooth'],
                mu_relax=param_multigrid['mu_relax'])
        # Construct coarse grid solver and set number of smoothing steps
        coarsegrid_solver = smoothers.Jacobi_LowestOrder(operator_hierarchy[0],
                                                         lumped_mass_hierarchy[0])
        coarsegrid_solver.n_smooth = param_multigrid['n_coarsesmooth']
        # Construct h-multigrid instance
        hmultigrid = preconditioners.hMultigrid(V_pressure_hierarchy,
                                                operator_hierarchy,
                                                presmoother_hierarchy,
                                                postsmoother_hierarchy,
                                                coarsegrid_solver)
        # For the higher-order case, also build an hp-multigrid instance
        if (param_mixed['higher_order']):
            if (param_multigrid['lump_mass']):
                velocity_mass_matrix_mg = lumped_mass_fine
            else:                
                velocity_mass_matrix_mg = full_mass_fine
            # Constuct operator and smoothers
            operator_mg = operators.Operator(V_pressure,
                                             V_velocity,
                                             velocity_mass_matrix_mg,
                                             omega)
            higherorder_presmoother = smoothers.Jacobi_HigherOrder(operator_mg,
                lumped_mass_fine,
                mu_relax=param_multigrid['mu_relax'],
                n_smooth=param_multigrid['n_presmooth'])
            higherorder_postsmoother = higherorder_presmoother
            # Construct hp-multigrid instance
            hpmultigrid = preconditioners.hpMultigrid(hmultigrid,
                                                      operator_mg,
                                                      higherorder_presmoother,
                                                      higherorder_postsmoother)
            preconditioner = hpmultigrid
        else:
            preconditioner = hmultigrid
    else:
        print 'Unknown preconditioner: \''+prec_name+'\'.'
        sys.exit(-1)

    pressure_ksp_monitor = ksp_monitor.KSPMonitor('pressure',
                                                  verbose=param_pressure['verbose'])

    if (param_pressure['lump_mass']):
        velocity_mass_matrix_op = lumped_mass_fine
    else:                
        velocity_mass_matrix_op = full_mass_fine

    operator = operators.Operator(V_pressure,
                                  V_velocity,
                                  velocity_mass_matrix_op,
                                  omega)

    # Construct pressure solver based on operator and preconditioner 
    # built above
    pressure_solver = solvers.PETScSolver(operator,
                                          preconditioner,
                                          param_pressure['ksp_type'],
                                          ksp_monitor=pressure_ksp_monitor,
                                          tolerance=param_pressure['tolerance'],
                                          maxiter=param_pressure['maxiter'])

    # Specify the lumped mass matrix to use in the Schur-complement
    # substitution
    if (param_mixed['lump_mass']):
        velocity_mass_matrix_schursub = lumped_mass_fine
    else:
        velocity_mass_matrix_schursub = full_mass_fine

    mixed_ksp_monitor = ksp_monitor.KSPMonitor('mixed',
                                               verbose=param_mixed['verbose'])
 
    # Construct mixed Helmholtz solver
    helmholtz_solver = helmholtz.PETScSolver(V_pressure,
                                             V_velocity,
                                             pressure_solver,
                                             param_mixed['ksp_type'],
                                             omega,
                                             velocity_mass_matrix = \
                                                velocity_mass_matrix_schursub,
                                             schur_diagonal_only = \
                                                param_mixed['schur_diagonal_only'],
                                             ksp_monitor=mixed_ksp_monitor,
                                             tolerance=param_mixed['tolerance'],
                                             maxiter=param_mixed['maxiter'])

    comm = MPI.COMM_WORLD
    if (comm.Get_rank() == 0):
        xml_root = ET.Element("SolverInformation")
        xml_tree = ET.ElementTree(xml_root)
        helmholtz_solver.add_to_xml(xml_root,"helmholtz_solver")
        xml_tree.write('solver.xml')


    # Right hand side function
    r_phi = Function(V_pressure).project(Expression('exp(-0.5*(x[0]*x[0]+x[1]*x[1])/(0.25*0.25))'))
    r_u = Function(V_velocity)
    r_u.assign(0.0)

    # Solve and return both pressure and velocity field
    with timed_region("PETSc solve"):
        if (param_mixed['use_petscsplitsolver']):
            phi, w = helmholtz_solver.solve_petsc(r_phi,r_u)
    with timed_region("matrix-free solve"):
        if (param_mixed['use_matrixfreesolver']):
            phi, w = helmholtz_solver.solve(r_phi,r_u)
    conv_hist_filename = os.path.join(param_output['output_dir'],'history.dat')
    mixed_ksp_monitor.save_convergence_history(conv_hist_filename)

    # If requested, write fields to disk
    if (param_output['savetodisk']):
        # Write output to disk
        DFile_w = File(os.path.join(param_output['output_dir'],
                                    'velocity.pvd'))
        DFile_w << w
        DFile_phi = File(os.path.join(param_output['output_dir'],
                                      'pressure.pvd'))
        DFile_phi << phi
    profiling.summary()

##########################################################
# Call main program
##########################################################
if (__name__ == '__main__'):
    # Create parallel logger
    logger = mpi_utils.Logger()
    if (len(sys.argv) > 2):
        logger.write('Usage: python '+sys.argv[0]+' [<parameterfile>]')
        sys.exit(1)
    parameter_filename = None
    if (len(sys.argv) == 2):
        parameter_filename = sys.argv[1]
    main(parameter_filename)

<|MERGE_RESOLUTION|>--- conflicted
+++ resolved
@@ -13,12 +13,8 @@
 from parameters import Parameters
 from pressuresolver import ksp_monitor
 from mpi4py import MPI
-<<<<<<< HEAD
 from pyop2 import profiling
-=======
-import sys
 from pyop2.profiling import timed_region
->>>>>>> 851765b5
 
 ##########################################################
 # M A I N
